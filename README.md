--- conflicted
+++ resolved
@@ -25,10 +25,6 @@
         --network somenetwork --network-alias "myserver.com" \
         mycontainer
 
-<<<<<<< HEAD
 If you need more features like **systemd integration** and **dns forwarding** please check [resolvable](https://hub.docker.com/r/mgood/resolvable/)
-=======
-If you need more features like **systemd interation** and **dns forwarding** please check [resolvable](https://hub.docker.com/r/mgood/resolvable/)
 
-Any contribution is, of course, welcome. :)
->>>>>>> 50cd4808
+Any contribution is, of course, welcome. :)